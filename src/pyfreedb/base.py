import abc


class Codec(abc.ABC):
    """Codec defines the algorithm to encode and decode data before it's stored and retrieved from Google Sheets."""
    def encode(self, _: bytes) -> str:
        pass

    def decode(self, _: str) -> bytes:
        pass


class InvalidOperationError(Exception):
<<<<<<< HEAD
    """Operation is not supported."""

    pass
=======
    """Operation is not supported"""
>>>>>>> 830c3bc3
<|MERGE_RESOLUTION|>--- conflicted
+++ resolved
@@ -3,6 +3,7 @@
 
 class Codec(abc.ABC):
     """Codec defines the algorithm to encode and decode data before it's stored and retrieved from Google Sheets."""
+
     def encode(self, _: bytes) -> str:
         pass
 
@@ -11,10 +12,4 @@
 
 
 class InvalidOperationError(Exception):
-<<<<<<< HEAD
-    """Operation is not supported."""
-
-    pass
-=======
-    """Operation is not supported"""
->>>>>>> 830c3bc3
+    """Operation is not supported."""